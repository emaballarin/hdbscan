--- conflicted
+++ resolved
@@ -2,11 +2,7 @@
 <module type="PYTHON_MODULE" version="4">
   <component name="NewModuleRootManager">
     <content url="file://$MODULE_DIR$" />
-<<<<<<< HEAD
-    <orderEntry type="jdk" jdkName="Python 3.4.4 (/opt/anaconda3/bin/python)" jdkType="Python SDK" />
-=======
     <orderEntry type="jdk" jdkName="Python 3.5.0 (/opt/anaconda3/bin/python)" jdkType="Python SDK" />
->>>>>>> 0d171c7f
     <orderEntry type="sourceFolder" forTests="false" />
   </component>
 </module>